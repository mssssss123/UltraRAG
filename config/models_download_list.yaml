minicpm-embedding-light:
<<<<<<< HEAD
  model_id: OpenBMB/MiniCPM-Embedding-Light
  model_type: embedding


minicpm-reranker-light:
  model_id: OpenBMB/MiniCPM-Reranker-Light
=======
  model_id: Openbmb/MiniCPM-Embedding-Light
  model_type: embedding

minicpm-reranker-light:
  model_id: Openbmb/MiniCPM-Reranker-Light
>>>>>>> 9fe7e7bd
  model_type: reranker

MiniCPM3-4B:
  model_id: Openbmb/MiniCPM3-4B
  model_type: llm
<|MERGE_RESOLUTION|>--- conflicted
+++ resolved
@@ -1,18 +1,9 @@
 minicpm-embedding-light:
-<<<<<<< HEAD
-  model_id: OpenBMB/MiniCPM-Embedding-Light
-  model_type: embedding
-
-
-minicpm-reranker-light:
-  model_id: OpenBMB/MiniCPM-Reranker-Light
-=======
   model_id: Openbmb/MiniCPM-Embedding-Light
   model_type: embedding
 
 minicpm-reranker-light:
   model_id: Openbmb/MiniCPM-Reranker-Light
->>>>>>> 9fe7e7bd
   model_type: reranker
 
 MiniCPM3-4B:
