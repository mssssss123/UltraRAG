--- conflicted
+++ resolved
@@ -153,24 +153,15 @@
     return {"ans_ls": ret}
 
 
-<<<<<<< HEAD
-@app.tool(output="prompt_ls,model_name,base_url,sampling_params,ret_path->ans_ls")
-=======
 @app.tool(
     output="prompt_ls,model_name,base_url,sampling_params,ret_path,api_key->ans_ls"
 )
->>>>>>> 8c79e4f0
 async def multimodal_generate(
     prompt_ls: List[Union[str, Dict[str, Any]]],
     model_name: str,
     base_url: str,
     sampling_params: Dict[str, Any],
     ret_path: List[List[str]],
-<<<<<<< HEAD
-) -> Dict[str, List[str]]:
-    api_key = os.environ.get("LLM_API_KEY", "")
-    client = AsyncOpenAI(base_url=base_url, api_key=api_key if api_key else "EMPTY")
-=======
     api_key: str = "EMPTY",
 ) -> Dict[str, List[str]]:
 
@@ -181,7 +172,6 @@
     )
 
     client = AsyncOpenAI(base_url=base_url, api_key=api_key)
->>>>>>> 8c79e4f0
 
     prompts = []
     for m in prompt_ls:
@@ -194,25 +184,14 @@
         else:
             raise ValueError(f"Unsupported message format: {m}")
 
-<<<<<<< HEAD
-    sem = asyncio.Semaphore(16)
+    sem = asyncio.Semaphore(8)
 
     def to_data_url(path_or_url: str) -> str:
         s = str(path_or_url).strip()
-        # 已是远程或 data URL，直接返回
+
         if s.startswith(("http://", "https://", "data:image/")):
             return s
-        # 本地文件：先校验存在再转 base64
-=======
-    sem = asyncio.Semaphore(8)
-
-    def to_data_url(path_or_url: str) -> str:
-        s = str(path_or_url).strip()
-
-        if s.startswith(("http://", "https://", "data:image/")):
-            return s
-
->>>>>>> 8c79e4f0
+
         if not os.path.isfile(s):
             raise FileNotFoundError(f"image not found: {s}")
         mime, _ = mimetypes.guess_type(s)
