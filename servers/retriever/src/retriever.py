import os
from urllib.parse import urlparse, urlunparse
from typing import Any, Dict, List, Optional

import aiohttp
import asyncio
import jsonlines
import numpy as np
import pandas as pd
from tqdm import tqdm
from flask import Flask, jsonify, request
from openai import AsyncOpenAI, OpenAIError


from fastmcp.exceptions import NotFoundError, ToolError, ValidationError
from ultrarag.server import UltraRAG_MCP_Server
from pathlib import Path

app = UltraRAG_MCP_Server("retriever")
retriever_app = Flask(__name__)


class Retriever:
    def __init__(self, mcp_inst: UltraRAG_MCP_Server):
        mcp_inst.tool(
            self.retriever_init,
            output="retriever_path,corpus_path,index_path,faiss_use_gpu,infinity_kwargs,cuda_devices,is_multimodal->None",
        )
        mcp_inst.tool(
            self.retriever_init_openai,
            output="corpus_path,openai_model,api_base,api_key,faiss_use_gpu,index_path,cuda_devices->None",
        )
        mcp_inst.tool(
            self.retriever_embed,
            output="embedding_path,overwrite,is_multimodal->None",
        )
        mcp_inst.tool(
            self.retriever_embed_openai,
            output="embedding_path,overwrite->None",
        )
        mcp_inst.tool(
            self.retriever_index,
            output="embedding_path,index_path,overwrite,index_chunk_size->None",
        )
        mcp_inst.tool(
            self.retriever_index_lancedb,
            output="embedding_path,lancedb_path,table_name,overwrite->None",
        )
        mcp_inst.tool(
            self.retriever_search,
            output="q_ls,top_k,query_instruction,use_openai->ret_psg",
        )
        mcp_inst.tool(
            self.retriever_search_maxsim,
            output="q_ls,embedding_path,top_k,query_instruction->ret_psg",
        )
        mcp_inst.tool(
            self.retriever_search_lancedb,
            output="q_ls,top_k,query_instruction,use_openai,lancedb_path,table_name,filter_expr->ret_psg",
        )
        mcp_inst.tool(
            self.retriever_deploy_service,
            output="retriever_url->None",
        )
        mcp_inst.tool(
            self.retriever_deploy_search,
            output="retriever_url,q_ls,top_k,query_instruction->ret_psg",
        )
        mcp_inst.tool(
            self.retriever_exa_search,
            output="q_ls,top_k->ret_psg",
        )
        mcp_inst.tool(
            self.retriever_tavily_search,
            output="q_ls,top_k->ret_psg",
        )

    def retriever_init(
        self,
        retriever_path: str,
        corpus_path: str,
        index_path: Optional[str] = None,
        faiss_use_gpu: bool = False,
        infinity_kwargs: Optional[Dict[str, Any]] = None,
        cuda_devices: Optional[str] = None,
        is_multimodal: bool = False,
    ):

        try:
            import faiss
        except ImportError:
            err_msg = "faiss is not installed. Please install it with `conda install -c pytorch faiss-cpu` or `conda install -c pytorch faiss-gpu`."
            app.logger.error(err_msg)
            raise ImportError(err_msg)

        try:
            from infinity_emb.log_handler import LOG_LEVELS
            from infinity_emb import AsyncEngineArray, EngineArgs
        except ImportError:
            err_msg = "infinity_emb is not installed. Please install it with `pip install infinity-emb`."
            app.logger.error(err_msg)
            raise ImportError(err_msg)

        self.faiss_use_gpu = faiss_use_gpu
        app.logger.setLevel(LOG_LEVELS["warning"])

        if cuda_devices is not None:
            assert isinstance(cuda_devices, str), "cuda_devices should be a string"
            os.environ["CUDA_VISIBLE_DEVICES"] = cuda_devices

        infinity_kwargs = infinity_kwargs or {}
        self.model = AsyncEngineArray.from_args(
            [EngineArgs(model_name_or_path=retriever_path, **infinity_kwargs)]
        )[0]

        self.contents = []
        corpus_path_obj = Path(corpus_path)
        corpus_dir = corpus_path_obj.parent
        if not is_multimodal:
            with jsonlines.open(corpus_path, mode="r") as reader:
                self.contents = [item["contents"] for item in reader]
        else:
            with jsonlines.open(corpus_path, mode="r") as reader:
                for i, item in enumerate(reader):
                    if "image_path" not in item:
                        raise ValueError(
                            f"Line {i}: expected key 'image_path' in multimodal corpus JSONL, got keys={list(item.keys())}"
                        )
                    rel = str(item["image_path"])
                    abs_path = str((corpus_dir / rel).resolve())
                    self.contents.append(abs_path)

        self.faiss_index = None
        if index_path is not None and os.path.exists(index_path):
            cpu_index = faiss.read_index(index_path)

            if self.faiss_use_gpu:
                co = faiss.GpuMultipleClonerOptions()
                co.shard = True
                co.useFloat16 = True
                try:
                    self.faiss_index = faiss.index_cpu_to_all_gpus(cpu_index, co)
                    app.logger.info(f"Loaded index to GPU(s).")
                except RuntimeError as e:
                    app.logger.error(
                        f"GPU index load failed: {e}. Falling back to CPU."
                    )
                    self.faiss_use_gpu = False
                    self.faiss_index = cpu_index
            else:
                self.faiss_index = cpu_index
                app.logger.info("Loaded index on CPU.")

            app.logger.info(f"Retriever index path has already been built")
        else:
            app.logger.warning(f"Cannot find path: {index_path}")
            self.faiss_index = None
            app.logger.info(f"Retriever initialized")

    def retriever_init_openai(
        self,
        corpus_path: str,
        openai_model: str,
        api_base: str,
        api_key: str = None,
        faiss_use_gpu: bool = False,
        index_path: Optional[str] = None,
        cuda_devices: Optional[str] = None,
    ):
        try:
            import faiss
        except ImportError:
            err_msg = "faiss is not installed. Please install it with `conda install -c pytorch faiss-cpu` or `conda install -c pytorch faiss-gpu`."
            app.logger.error(err_msg)
            raise ImportError(err_msg)
<<<<<<< HEAD
        
=======

>>>>>>> 34057fe0
        if not openai_model:
            raise ValueError("openai_model must be provided.")
        if not api_base or not isinstance(api_base, str):
            raise ValueError("api_base must be a non-empty string.")
<<<<<<< HEAD
        
=======

>>>>>>> 34057fe0
        api_key = os.environ.get("RETRIEVER_API_KEY") or api_key

        if not api_key or not isinstance(api_key, str):
            raise ValueError("api_key must be a non-empty string.")

        self.faiss_use_gpu = faiss_use_gpu
        if cuda_devices is not None:
            assert isinstance(cuda_devices, str), "cuda_devices should be a string"
            os.environ["CUDA_VISIBLE_DEVICES"] = cuda_devices

        self.faiss_index = None
        if index_path is not None and os.path.exists(index_path):
            cpu_index = faiss.read_index(index_path)

            if self.faiss_use_gpu:
                co = faiss.GpuMultipleClonerOptions()
                co.shard = True
                co.useFloat16 = True
                try:
                    self.faiss_index = faiss.index_cpu_to_all_gpus(cpu_index, co)
                    app.logger.info(f"Loaded index to GPU(s).")
                except RuntimeError as e:
                    app.logger.error(
                        f"GPU index load failed: {e}. Falling back to CPU."
                    )
                    self.faiss_use_gpu = False
                    self.faiss_index = cpu_index
            else:
                self.faiss_index = cpu_index
                app.logger.info("Loaded index on CPU.")

            app.logger.info(f"Retriever index path has already been built")
        else:
            app.logger.warning(f"Cannot find path: {index_path}")
            self.faiss_index = None
            app.logger.info(f"Retriever initialized")

        self.contents = []
        with jsonlines.open(corpus_path, mode="r") as reader:
            self.contents = [item["contents"] for item in reader]

        try:
            self.openai_model = openai_model
            self.client = AsyncOpenAI(base_url=api_base, api_key=api_key)
            app.logger.info(
                f"OpenAI client initialized with model '{openai_model}' and base '{api_base}'"
            )
        except OpenAIError as e:
            app.logger.error(f"Failed to initialize OpenAI client: {e}")

    async def retriever_embed(
        self,
        embedding_path: Optional[str] = None,
        overwrite: bool = False,
        is_multimodal: bool = False,
    ):

        if embedding_path is not None:
            if not embedding_path.endswith(".npy"):
                err_msg = f"Embedding save path must end with .npy, now the path is {embedding_path}"
                app.logger.error(err_msg)
                raise ValidationError(err_msg)
            output_dir = os.path.dirname(embedding_path)
        else:
            current_file = os.path.abspath(__file__)
            project_root = os.path.dirname(os.path.dirname(current_file))
            output_dir = os.path.join(project_root, "output", "embedding")
            embedding_path = os.path.join(output_dir, "embedding.npy")

        if not overwrite and os.path.exists(embedding_path):
            app.logger.info("embedding already exists, skipping")
            return

        os.makedirs(output_dir, exist_ok=True)

        async with self.model:
            if is_multimodal:
                from PIL import Image

                images = []
                for i, p in enumerate(self.contents):
                    try:
                        with Image.open(p) as im:
                            images.append(im.convert("RGB").copy())
                    except Exception as e:
                        err_msg = f"Failed to load image at index {i}: {p} ({e})"
                        app.logger.error(err_msg)
                        raise RuntimeError(err_msg)
                embeddings, usage = await self.model.image_embed(images=images)
            else:
                embeddings, usage = await self.model.embed(sentences=self.contents)

        embeddings = np.array(embeddings, dtype=np.float16)
        np.save(embedding_path, embeddings)
        app.logger.info("embedding success")

    async def retriever_embed_openai(
        self,
        embedding_path: Optional[str] = None,
        overwrite: bool = False,
    ):
        if embedding_path is not None:
            if not embedding_path.endswith(".npy"):
                err_msg = f"Embedding save path must end with .npy, now the path is {embedding_path}"
                app.logger.error(err_msg)
                raise ValidationError(err_msg)
            output_dir = os.path.dirname(embedding_path)
        else:
            current_file = os.path.abspath(__file__)
            project_root = os.path.dirname(os.path.dirname(current_file))
            output_dir = os.path.join(project_root, "output", "embedding")
            embedding_path = os.path.join(output_dir, "embedding.npy")

        if not overwrite and os.path.exists(embedding_path):
            app.logger.info("embedding already exists, skipping")

        os.makedirs(output_dir, exist_ok=True)

        async def openai_embed(texts):
            embeddings = []
            for text in texts:
                response = await self.client.embeddings.create(
                    input=text, model=self.openai_model
                )
                embeddings.append(response.data[0].embedding)
            return embeddings

        embeddings = await openai_embed(self.contents)

        embeddings = np.array(embeddings, dtype=np.float16)
        np.save(embedding_path, embeddings)
        app.logger.info("embedding success")

    def retriever_index(
        self,
        embedding_path: str,
        index_path: Optional[str] = None,
        overwrite: bool = False,
        index_chunk_size: int = 50000,
    ):
        """
        Build a Faiss index from an embedding matrix.

        Args:
            embedding_path (str): .npy file of shape (N, dim), dtype float32.
            index_path (str, optional): where to save .index file.
            overwrite (bool): overwrite existing index.
            index_chunk_size (int): batch size for add_with_ids.
        """
        try:
            import faiss
        except ImportError:
            err_msg = "faiss is not installed. Please install it with `conda install -c pytorch faiss-cpu` or `conda install -c pytorch faiss-gpu`."
            app.logger.error(err_msg)
            raise ImportError(err_msg)

        if not os.path.exists(embedding_path):
            app.logger.error(f"Embedding file not found: {embedding_path}")
            NotFoundError(f"Embedding file not found: {embedding_path}")

        if index_path is not None:
            if not index_path.endswith(".index"):
                app.logger.error(
                    f"Parameter index_path must end with .index now is {index_path}"
                )
                ValidationError(
                    f"Parameter index_path must end with .index now is {index_path}"
                )
            output_dir = os.path.dirname(index_path)
        else:
            current_file = os.path.abspath(__file__)
            project_root = os.path.dirname(os.path.dirname(current_file))
            output_dir = os.path.join(project_root, "output", "index")
            index_path = os.path.join(output_dir, "index.index")

        if not overwrite and os.path.exists(index_path):
            app.logger.info("Index already exists, skipping")
            return

        os.makedirs(output_dir, exist_ok=True)

        embedding = np.load(embedding_path)
        dim = embedding.shape[1]
        vec_ids = np.arange(embedding.shape[0]).astype(np.int64)

        # with cpu
        cpu_flat = faiss.IndexFlatIP(dim)
        cpu_index = faiss.IndexIDMap2(cpu_flat)

        # chunk to write
        total = embedding.shape[0]
        for start in range(0, total, index_chunk_size):
            end = min(start + index_chunk_size, total)
            cpu_index.add_with_ids(embedding[start:end], vec_ids[start:end])

        # with gpu
        if self.faiss_use_gpu:
            co = faiss.GpuMultipleClonerOptions()
            co.shard = True
            co.useFloat16 = True
            try:
                gpu_index = faiss.index_cpu_to_all_gpus(cpu_index, co)
                index = gpu_index
                app.logger.info("Using GPU for indexing with sharding")
            except RuntimeError as e:
                app.logger.warning(f"GPU indexing failed ({e}); fall back to CPU")
                self.faiss_use_gpu = False
                index = cpu_index
        else:
            index = cpu_index

        # save
        faiss.write_index(cpu_index, index_path)

        if self.faiss_index is None:
            self.faiss_index = index

        app.logger.info("Indexing success")

    def retriever_index_lancedb(
        self,
        embedding_path: str,
        lancedb_path: str,
        table_name: str,
        overwrite: bool = False,
    ):
        """
        Build a Faiss index from an embedding matrix.

        Args:
            embedding_path (str): .npy file of shape (N, dim), dtype float32.
            lancedb_path (str): directory path to store LanceDB tables.
            table_name (str): the name of the LanceDB table.
            overwrite (bool): overwrite existing index.
        """
        try:
            import lancedb
        except ImportError:
            err_msg = "lancedb is not installed. Please install it with `pip install lancedb`."
            app.logger.error(err_msg)
            raise ImportError(err_msg)

        if not os.path.exists(embedding_path):
            app.logger.error(f"Embedding file not found: {embedding_path}")
            NotFoundError(f"Embedding file not found: {embedding_path}")

        if lancedb_path is None:
            current_file = os.path.abspath(__file__)
            project_root = os.path.dirname(os.path.dirname(current_file))
            lancedb_path = os.path.join(project_root, "output", "lancedb")

        os.makedirs(lancedb_path, exist_ok=True)
        db = lancedb.connect(lancedb_path)

        if table_name in db.table_names() and not overwrite:
            info_msg = f"LanceDB table '{table_name}' already exists, skipping"
            app.logger.info(info_msg)
            return {"status": info_msg}
        elif table_name in db.table_names() and overwrite:
            import shutil

            shutil.rmtree(os.path.join(lancedb_path, table_name))
            app.logger.info(f"Overwriting LanceDB table '{table_name}'")

        embedding = np.load(embedding_path)
        ids = [str(i) for i in range(len(embedding))]
        data = [{"id": i, "vector": v} for i, v in zip(ids, embedding)]
        df = pd.DataFrame(data)
        db.create_table(table_name, data=df)

        app.logger.info("LanceDB indexing success")

    async def retriever_search(
        self,
        query_list: List[str],
        top_k: int = 5,
        query_instruction: str = "",
        use_openai: bool = False,
    ) -> Dict[str, List[List[str]]]:

        if isinstance(query_list, str):
            query_list = [query_list]
        queries = [f"{query_instruction}{query}" for query in query_list]

        if use_openai:

            async def openai_embed(texts):
                embeddings = []
                for text in texts:
                    response = await self.client.embeddings.create(
                        input=text, model=self.openai_model
                    )
                    embeddings.append(response.data[0].embedding)
                return embeddings

            query_embedding = await openai_embed(queries)
        else:
            async with self.model:
                query_embedding, usage = await self.model.embed(sentences=queries)
        query_embedding = np.array(query_embedding, dtype=np.float16)
        app.logger.info("query embedding finish")

        scores, ids = self.faiss_index.search(query_embedding, top_k)
        rets = []
        for i, query in enumerate(query_list):
            cur_ret = []
            for _, id in enumerate(ids[i]):
                cur_ret.append(self.contents[id])
            rets.append(cur_ret)
        app.logger.debug(f"ret_psg: {rets}")
        return {"ret_psg": rets}

    async def retriever_search_maxsim(
        self,
        query_list: List[str],
        embedding_path: str,
        top_k: int = 5,
        query_instruction: str = "",
    ) -> Dict[str, List[List[str]]]:
        import torch

        if isinstance(query_list, str):
            query_list = [query_list]
        queries = [f"{query_instruction}{query}" for query in query_list]

        async with self.model:
            query_embedding, usage = await self.model.embed(
                sentences=queries
            )  # (Q, Kq, D)

        doc_embeddings = np.load(embedding_path)  # (N, Kd, D)
        device = torch.device("cuda" if torch.cuda.is_available() else "cpu")

        if (
            isinstance(doc_embeddings, np.ndarray)
            and doc_embeddings.dtype != object
            and doc_embeddings.ndim == 3
        ):
            # (N,Kd,D)
            docs_tensor = torch.from_numpy(
                doc_embeddings.astype("float32", copy=False)
            ).to(device)
        elif isinstance(doc_embeddings, np.ndarray) and doc_embeddings.dtype == object:
            try:
                stacked = np.stack(
                    [np.asarray(x, dtype=np.float32) for x in doc_embeddings.tolist()],
                    axis=0,
                )  # (N,Kd,D)
                docs_tensor = torch.from_numpy(stacked).to(device)
            except Exception:
                raise ValueError(
                    f"Document embeddings in {embedding_path} have inconsistent shapes, cannot stack into (N,Kd,D). "
                    f"Check your retriever_embed."
                )
        else:
            raise ValueError(
                f"Unexpected doc_embeddings format: type={type(doc_embeddings)}, shape={getattr(doc_embeddings, 'shape', None)}"
            )

        results = []

        def _l2norm(t: torch.Tensor, eps: float = 1e-6) -> torch.Tensor:
            return t / t.norm(dim=-1, keepdim=True).clamp_min(eps)

        N, Kd, D_docs = docs_tensor.shape

        docs_tensor = _l2norm(docs_tensor)  # (N,Kd,D)

        results = []
        k_pick = min(top_k, N)

        for q_np in query_embedding:

            q = torch.as_tensor(q_np, dtype=torch.float32, device=device)  # (Kq,D)

            D_query = q.shape[-1]
            if D_query != D_docs:
                raise ValueError(f"Dim mismatch: query D={D_query} vs doc D={D_docs}")

            q = _l2norm(q)  # (Kq,D)

            # MaxSim
            # sim[n, i, j] = dot(q[i], docs_tensor[n, j])
            # (Kq,D) x (N,Kd,D) -> (N,Kq,Kd)
            sim = torch.einsum("qd,nkd->nqk", q, docs_tensor)
            # doc tokens -> (N,Kq)
            sim_max = sim.max(dim=2).values
            # query tokens-> (N,)
            scores = sim_max.sum(dim=1)

            top_idx = torch.topk(scores, k=k_pick, largest=True).indices.tolist()
            top_contents = [self.contents[i] for i in top_idx]
            results.append(top_contents)

        return {"ret_psg": results}

    async def retriever_search_lancedb(
        self,
        query_list: List[str],
        top_k: Optional[int] | None = None,
        query_instruction: str = "",
        use_openai: bool = False,
        lancedb_path: str = "",
        table_name: str = "",
        filter_expr: Optional[str] = None,
    ) -> Dict[str, List[List[str]]]:

        try:
            import lancedb
        except ImportError:
            err_msg = "lancedb is not installed. Please install it with `pip install lancedb`."
            app.logger.error(err_msg)
            raise ImportError(err_msg)

        if isinstance(query_list, str):
            query_list = [query_list]
        queries = [f"{query_instruction}{query}" for query in query_list]

        if use_openai:

            async def openai_embed(texts):
                embeddings = []
                for text in texts:
                    response = await self.client.embeddings.create(
                        input=text, model=self.openai_model
                    )
                    embeddings.append(response.data[0].embedding)
                return embeddings

            query_embedding = await openai_embed(queries)
        else:
            async with self.model:
                query_embedding, usage = await self.model.embed(sentences=queries)
        query_embedding = np.array(query_embedding, dtype=np.float16)
        app.logger.info("query embedding finish")

        rets = []

        if not lancedb_path:
            NotFoundError(f"`lancedb_path` must be provided.")
        db = lancedb.connect(lancedb_path)
        self.lancedb_table = db.open_table(table_name)
        for i, query_vec in enumerate(query_embedding):
            q = self.lancedb_table.search(query_vec).limit(top_k)
            if filter_expr:
                q = q.where(filter_expr)
            df = q.to_df()
            cur_ret = []
            for id_str in df["id"]:
                id_int = int(id_str)
                cur_ret.append(self.contents[id_int])
            rets.append(cur_ret)

        app.logger.debug(f"ret_psg: {rets}")
        return {"ret_psg": rets}

    async def retriever_deploy_service(
        self,
        retriever_url: str,
    ):
        # Ensure URL is valid, adding "http://" prefix if necessary
        retriever_url = retriever_url.strip()
        if not retriever_url.startswith("http://") and not retriever_url.startswith(
            "https://"
        ):
            retriever_url = f"http://{retriever_url}"

        url_obj = urlparse(retriever_url)
        retriever_host = url_obj.hostname
        retriever_port = (
            url_obj.port if url_obj.port else 8080
        )  # Default port if none provided

        @retriever_app.route("/search", methods=["POST"])
        async def deploy_retrieval_model():
            data = request.get_json()
            query_list = data["query_list"]
            top_k = data["top_k"]
            async with self.model:
                query_embedding, _ = await self.model.embed(sentences=query_list)
            query_embedding = np.array(query_embedding, dtype=np.float16)
            _, ids = self.faiss_index.search(query_embedding, top_k)

            rets = []
            for i, _ in enumerate(query_list):
                cur_ret = []
                for _, id in enumerate(ids[i]):
                    cur_ret.append(self.contents[id])
                rets.append(cur_ret)
            return jsonify({"ret_psg": rets})

        retriever_app.run(host=retriever_host, port=retriever_port)
        app.logger.info(f"employ embedding server at {retriever_url}")

    async def retriever_deploy_search(
        self,
        retriever_url: str,
        query_list: List[str],
        top_k: Optional[int] | None = None,
        query_instruction: str = "",
    ):
        # Validate the URL format
        url = retriever_url.strip()
        if not url.startswith("http://") and not url.startswith("https://"):
            url = f"http://{url}"
        url_obj = urlparse(url)
        api_url = urlunparse(url_obj._replace(path="/search"))
        app.logger.info(f"Calling url: {api_url}")

        if isinstance(query_list, str):
            query_list = [query_list]
        query_list = [f"{query_instruction}{query}" for query in query_list]

        payload = {"query_list": query_list}
        if top_k is not None:
            payload["top_k"] = top_k

        async with aiohttp.ClientSession() as session:
            async with session.post(
                api_url,
                json=payload,
            ) as response:
                if response.status == 200:
                    response_data = await response.json()
                    app.logger.debug(
                        f"status_code: {response.status}, response data: {response_data}"
                    )
                    return response_data
                else:
                    err_msg = (
                        f"Failed to call {retriever_url} with code {response.status}"
                    )
                    app.logger.error(err_msg)
                    raise ToolError(err_msg)

    async def retriever_exa_search(
        self,
        query_list: List[str],
        top_k: Optional[int] | None = None,
    ) -> dict[str, List[List[str]]]:

        try:
            from exa_py import AsyncExa
            from exa_py.api import Result
        except ImportError:
            err_msg = (
                "exa_py is not installed. Please install it with `pip install exa_py`."
            )
            app.logger.error(err_msg)
            raise ImportError(err_msg)

        exa_api_key = os.environ.get("EXA_API_KEY", "")
        exa = AsyncExa(api_key=exa_api_key if exa_api_key else "EMPTY")

        sem = asyncio.Semaphore(16)

        async def call_with_retry(
            idx: int, q: str, retries: int = 3, delay: float = 1.0
        ):
            async with sem:
                for attempt in range(retries):
                    try:
                        resp = await exa.search_and_contents(
                            q,
                            num_results=top_k,
                            text=True,
                        )
                        results: List[Result] = getattr(resp, "results", []) or []
                        psg_ls: List[str] = [(r.text or "") for r in results]
                        return idx, psg_ls
                    except Exception as e:
                        status = getattr(
                            getattr(e, "response", None), "status_code", None
                        )
                        if status == 401 or "401" in str(e):
                            raise RuntimeError(
                                "Unauthorized (401): Access denied by Exa API. "
                                "Invalid or missing EXA_API_KEY."
                            ) from e
                        app.logger.warning(
                            f"[Retry {attempt+1}] EXA failed (idx={idx}): {e}"
                        )
                        await asyncio.sleep(delay)
                return idx, []

        tasks = [
            asyncio.create_task(call_with_retry(i, q)) for i, q in enumerate(query_list)
        ]
        ret: List[List[str]] = [None] * len(query_list)

        iterator = tqdm(
            asyncio.as_completed(tasks), total=len(tasks), desc="EXA Searching: "
        )

        for fut in iterator:
            idx, psg_ls = await fut
            ret[idx] = psg_ls

        return {"ret_psg": ret}

    async def retriever_tavily_search(
        self,
        query_list: List[str],
        top_k: Optional[int] | None = None,
    ) -> dict[str, List[List[str]]]:

        try:
            from tavily import (
                AsyncTavilyClient,
                BadRequestError,
                UsageLimitExceededError,
                InvalidAPIKeyError,
                MissingAPIKeyError,
            )
        except ImportError:
            err_msg = "tavily is not installed. Please install it with `pip install tavily-python`."
            app.logger.error(err_msg)
            raise ImportError(err_msg)

        tavily_api_key = os.environ.get("TAVILY_API_KEY", "")
        if not tavily_api_key:
            raise MissingAPIKeyError(
                "TAVILY_API_KEY environment variable is not set. Please set it to use Tavily."
            )
        tavily = AsyncTavilyClient(api_key=tavily_api_key)

        sem = asyncio.Semaphore(16)

        async def call_with_retry(
            idx: int, q: str, retries: int = 3, delay: float = 1.0
        ):
            async with sem:
                for attempt in range(retries):
                    try:
                        resp = await tavily.search(
                            query=q,
                            max_results=top_k,
                        )
                        results: List[Dict[str, Any]] = resp["results"]
                        psg_ls: List[str] = [(r["content"] or "") for r in results]
                        return idx, psg_ls
                    except UsageLimitExceededError as e:
                        app.logger.error(f"Usage limit exceeded: {e}")
                        raise ToolError(f"Usage limit exceeded: {e}") from e
                    except InvalidAPIKeyError as e:
                        app.logger.error(f"Invalid API key: {e}")
                        raise ToolError(f"Invalid API key: {e}") from e
                    except (BadRequestError, Exception) as e:
                        app.logger.warning(
                            f"[Retry {attempt+1}] Tavily failed (idx={idx}): {e}"
                        )
                        await asyncio.sleep(delay)
                return idx, []

        tasks = [
            asyncio.create_task(call_with_retry(i, q)) for i, q in enumerate(query_list)
        ]
        ret: List[List[str]] = [None] * len(query_list)

        iterator = tqdm(
            asyncio.as_completed(tasks), total=len(tasks), desc="Tavily Searching: "
        )

        for fut in iterator:
            idx, psg_ls = await fut
            ret[idx] = psg_ls

        return {"ret_psg": ret}


if __name__ == "__main__":
    Retriever(app)
    app.run(transport="stdio")<|MERGE_RESOLUTION|>--- conflicted
+++ resolved
@@ -173,20 +173,12 @@
             err_msg = "faiss is not installed. Please install it with `conda install -c pytorch faiss-cpu` or `conda install -c pytorch faiss-gpu`."
             app.logger.error(err_msg)
             raise ImportError(err_msg)
-<<<<<<< HEAD
-        
-=======
-
->>>>>>> 34057fe0
+
         if not openai_model:
             raise ValueError("openai_model must be provided.")
         if not api_base or not isinstance(api_base, str):
             raise ValueError("api_base must be a non-empty string.")
-<<<<<<< HEAD
-        
-=======
-
->>>>>>> 34057fe0
+
         api_key = os.environ.get("RETRIEVER_API_KEY") or api_key
 
         if not api_key or not isinstance(api_key, str):
